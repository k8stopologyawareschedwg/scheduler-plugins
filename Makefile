# Copyright 2020 The Kubernetes Authors.
#
# Licensed under the Apache License, Version 2.0 (the "License");
# you may not use this file except in compliance with the License.
# You may obtain a copy of the License at
#
#     http://www.apache.org/licenses/LICENSE-2.0
#
# Unless required by applicable law or agreed to in writing, software
# distributed under the License is distributed on an "AS IS" BASIS,
# WITHOUT WARRANTIES OR CONDITIONS OF ANY KIND, either express or implied.
# See the License for the specific language governing permissions and
# limitations under the License.

ARCHS = amd64 arm64
COMMONENVVAR=GOOS=$(shell uname -s | tr A-Z a-z)
BUILDENVVAR=CGO_ENABLED=0
INTEGTESTENVVAR=SCHED_PLUGINS_TEST_VERBOSE=1

# RELEASE_REGISTRY is the container registry to push
# into. The default is to push to the staging
# registry, not production(registry.k8s.io).
RELEASE_REGISTRY?=gcr.io/k8s-staging-scheduler-plugins
RELEASE_VERSION?=v$(shell date +%Y%m%d)-$(shell git describe --tags --match "v*")
RELEASE_IMAGE:=kube-scheduler:$(RELEASE_VERSION)
RELEASE_CONTROLLER_IMAGE:=controller:$(RELEASE_VERSION)

# VERSION is the scheduler's version
#
# The RELEASE_VERSION variable can have one of two formats:
# v20201009-v0.18.800-46-g939c1c0 - automated build for a commit(not a tag) and also a local build
# v20200521-v0.18.800             - automated build for a tag
<<<<<<< HEAD
VERSION?=$(shell echo $(RELEASE_VERSION) | awk -F - '{print $$2}')
=======
VERSION=$(shell echo $(RELEASE_VERSION) | awk -F - '{print $$2}')
VERSION:=$(or $(VERSION),v0.0.$(shell date +%Y%m%d))
>>>>>>> 51d27b6e

.PHONY: all
all: build

.PHONY: build
build: build-controller build-scheduler

.PHONY: build.amd64
build.amd64: build-controller.amd64 build-scheduler.amd64

.PHONY: build.arm64v8
build.arm64v8: build-controller.arm64v8 build-scheduler.arm64v8

.PHONY: build-controller
build-controller:
	$(COMMONENVVAR) $(BUILDENVVAR) go build -ldflags '-w' -o bin/controller cmd/controller/controller.go

.PHONY: build-controller.amd64
build-controller.amd64:
	$(COMMONENVVAR) $(BUILDENVVAR) GOARCH=amd64 go build -ldflags '-w' -o bin/controller cmd/controller/controller.go

.PHONY: build-controller.arm64v8
build-controller.arm64v8:
	$(COMMONENVVAR) $(BUILDENVVAR) GOARCH=arm64 go build -ldflags '-w' -o bin/controller cmd/controller/controller.go

.PHONY: build-scheduler
build-scheduler:
	$(COMMONENVVAR) $(BUILDENVVAR) go build -ldflags '-X k8s.io/component-base/version.gitVersion=$(VERSION) -w' -o bin/kube-scheduler cmd/scheduler/main.go

.PHONY: build-scheduler.amd64
build-scheduler.amd64:
	$(COMMONENVVAR) $(BUILDENVVAR) GOARCH=amd64 go build -ldflags '-X k8s.io/component-base/version.gitVersion=$(VERSION) -w' -o bin/kube-scheduler cmd/scheduler/main.go

.PHONY: build-scheduler.arm64v8
build-scheduler.arm64v8:
	$(COMMONENVVAR) $(BUILDENVVAR) GOARCH=arm64 go build -ldflags '-X k8s.io/component-base/version.gitVersion=$(VERSION) -w' -o bin/kube-scheduler cmd/scheduler/main.go

.PHONY: local-image
local-image: clean
	RELEASE_VERSION=$(RELEASE_VERSION) hack/build-images.sh

.PHONY: release-image.amd64
release-image.amd64: clean
	ARCH="amd64" \
	RELEASE_VERSION=$(RELEASE_VERSION) \
	REGISTRY=$(RELEASE_REGISTRY) \
	IMAGE=$(RELEASE_IMAGE)-amd64 \
	CONTROLLER_IMAGE=$(RELEASE_CONTROLLER_IMAGE)-amd64 \
	hack/build-images.sh

.PHONY: release-image.arm64v8
release-image.arm64v8: clean
	ARCH="arm64" \
	RELEASE_VERSION=$(RELEASE_VERSION) \
	REGISTRY=$(RELEASE_REGISTRY) \
	IMAGE=$(RELEASE_IMAGE)-arm64 \
	CONTROLLER_IMAGE=$(RELEASE_CONTROLLER_IMAGE)-arm64 \
	hack/build-images.sh

.PHONY: push-release-images
push-release-images: release-image.amd64 release-image.arm64v8
	gcloud auth configure-docker
	for arch in $(ARCHS); do \
		docker push $(RELEASE_REGISTRY)/$(RELEASE_IMAGE)-$${arch} ;\
		docker push $(RELEASE_REGISTRY)/$(RELEASE_CONTROLLER_IMAGE)-$${arch} ;\
	done
	DOCKER_CLI_EXPERIMENTAL=enabled docker manifest create $(RELEASE_REGISTRY)/$(RELEASE_IMAGE) $(addprefix --amend $(RELEASE_REGISTRY)/$(RELEASE_IMAGE)-, $(ARCHS))
	DOCKER_CLI_EXPERIMENTAL=enabled docker manifest create $(RELEASE_REGISTRY)/$(RELEASE_CONTROLLER_IMAGE) $(addprefix --amend $(RELEASE_REGISTRY)/$(RELEASE_CONTROLLER_IMAGE)-, $(ARCHS))
	for arch in $(ARCHS); do \
		DOCKER_CLI_EXPERIMENTAL=enabled docker manifest annotate --arch $${arch} $(RELEASE_REGISTRY)/$(RELEASE_IMAGE) $(RELEASE_REGISTRY)/$(RELEASE_IMAGE)-$${arch} ;\
		DOCKER_CLI_EXPERIMENTAL=enabled docker manifest annotate --arch $${arch} $(RELEASE_REGISTRY)/$(RELEASE_CONTROLLER_IMAGE) $(RELEASE_REGISTRY)/$(RELEASE_CONTROLLER_IMAGE)-$${arch} ;\
	done
	DOCKER_CLI_EXPERIMENTAL=enabled docker manifest push $(RELEASE_REGISTRY)/$(RELEASE_IMAGE) ;\
	DOCKER_CLI_EXPERIMENTAL=enabled docker manifest push $(RELEASE_REGISTRY)/$(RELEASE_CONTROLLER_IMAGE) ;\

.PHONY: update-vendor
update-vendor:
	hack/update-vendor.sh

.PHONY: unit-test
unit-test: install-envtest
	hack/unit-test.sh

.PHONY: install-envtest
install-envtest:
	hack/install-envtest.sh

.PHONY: integration-test
integration-test: install-envtest
	$(INTEGTESTENVVAR) hack/integration-test.sh $(ARGS)

.PHONY: verify
verify:
	hack/verify-gomod.sh
	hack/verify-gofmt.sh
	hack/verify-crdgen.sh
	hack/verify-structured-logging.sh
	hack/verify-toc.sh

.PHONY: clean
clean:
	rm -rf ./bin<|MERGE_RESOLUTION|>--- conflicted
+++ resolved
@@ -30,12 +30,8 @@
 # The RELEASE_VERSION variable can have one of two formats:
 # v20201009-v0.18.800-46-g939c1c0 - automated build for a commit(not a tag) and also a local build
 # v20200521-v0.18.800             - automated build for a tag
-<<<<<<< HEAD
-VERSION?=$(shell echo $(RELEASE_VERSION) | awk -F - '{print $$2}')
-=======
 VERSION=$(shell echo $(RELEASE_VERSION) | awk -F - '{print $$2}')
 VERSION:=$(or $(VERSION),v0.0.$(shell date +%Y%m%d))
->>>>>>> 51d27b6e
 
 .PHONY: all
 all: build
